--- conflicted
+++ resolved
@@ -3,12 +3,9 @@
 import argparse
 import os
 from pathlib import Path
-<<<<<<< HEAD
-from src.config.project_config import ROOT_DIR, DEFAULT_TRACE_FILE
-from src.common.constants import TraceCommand
-=======
-from config.project_config import ROOT_DIR, DATA_DIRECTORY, DEFAULT_TRACE_FILE
->>>>>>> 2da8a40e
+from config.project_config import ROOT_DIR, DEFAULT_TRACE_FILE
+from common.constants import TraceCommand
+
 
 
 class TraceFileParser: 
